--- conflicted
+++ resolved
@@ -289,13 +289,8 @@
 
     global rmprocset
     empty!(rmprocset)
-<<<<<<< HEAD
     
     for i in vcat(args...)
-=======
-
-    for i in [args...]
->>>>>>> b5a0f5f6
         if i == 1
             warn("rmprocs: process 1 not removed")
         else
